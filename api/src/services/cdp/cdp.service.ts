import { EventEmitter } from "events";
import { FastifyBaseLogger } from "fastify";
import {
  BrowserFingerprintWithHeaders,
  FingerprintGenerator,
  FingerprintGeneratorOptions,
} from "fingerprint-generator";
import { FingerprintInjector } from "fingerprint-injector";
import fs from "fs";
import { IncomingMessage } from "http";
import httpProxy from "http-proxy";
import path from "path";
import puppeteer, {
  Browser,
  BrowserContext,
  CDPSession,
  HTTPRequest,
  Page,
  Protocol,
  Target,
  TargetType,
} from "puppeteer-core";
import { Duplex } from "stream";
import { env } from "../../env.js";
import { loadFingerprintScript } from "../../scripts/index.js";
import { traceable, tracer } from "../../telemetry/tracer.js";
import {
  BrowserEvent,
  BrowserEventType,
  BrowserLauncherOptions,
  EmitEvent,
} from "../../types/index.js";
import { isAdRequest } from "../../utils/ads.js";
import { filterHeaders, getChromeExecutablePath } from "../../utils/browser.js";
import {
  deepMerge,
  extractStorageForPage,
  getProfilePath,
  groupSessionStorageByOrigin,
  handleFrameNavigated,
} from "../../utils/context.js";
import { getExtensionPaths } from "../../utils/extensions.js";
import { RetryManager, RetryOptions } from "../../utils/retry.js";
import { ChromeContextService } from "../context/chrome-context.service.js";
import { SessionData } from "../context/types.js";
import { FileService } from "../file.service.js";
import {
  BaseLaunchError,
  BrowserProcessError,
  BrowserProcessState,
  CleanupError,
  CleanupType,
  FingerprintError,
  FingerprintStage,
  LaunchTimeoutError,
  NetworkError,
  NetworkOperation,
  PluginError,
  PluginName,
  PluginOperation,
  ResourceError,
  ResourceType,
  SessionContextError,
  SessionContextType,
  categorizeError,
} from "./errors/launch-errors.js";
import { BasePlugin } from "./plugins/core/base-plugin.js";
import { PluginManager } from "./plugins/core/plugin-manager.js";
import { validateLaunchConfig, validateTimezone } from "./utils/validation.js";

export class CDPService extends EventEmitter {
  private logger: FastifyBaseLogger;
  private keepAlive: boolean;

  private browserInstance: Browser | null;
  private wsEndpoint: string | null;
  private fingerprintData: BrowserFingerprintWithHeaders | null;
  private chromeExecPath: string;
  private wsProxyServer: httpProxy;
  private primaryPage: Page | null;
  private launchConfig?: BrowserLauncherOptions;
  private defaultLaunchConfig: BrowserLauncherOptions;
  private currentSessionConfig: BrowserLauncherOptions | null;
  private shuttingDown: boolean;
  private defaultTimezone: string;
  private pluginManager: PluginManager;
  private trackedOrigins: Set<string> = new Set<string>();
  private chromeSessionService: ChromeContextService;
  private retryManager: RetryManager;

  private launchMutators: ((config: BrowserLauncherOptions) => Promise<void> | void)[] = [];
  private shutdownMutators: ((config: BrowserLauncherOptions | null) => Promise<void> | void)[] =
    [];
  private proxyWebSocketHandler:
    | ((req: IncomingMessage, socket: Duplex, head: Buffer) => Promise<void>)
    | null = null;

  constructor(config: { keepAlive?: boolean }, logger: FastifyBaseLogger) {
    super();
    this.logger = logger;
    const { keepAlive = true } = config;

    this.keepAlive = keepAlive;
    this.browserInstance = null;
    this.wsEndpoint = null;
    this.fingerprintData = null;
    this.chromeExecPath = getChromeExecutablePath();
    this.defaultTimezone = env.DEFAULT_TIMEZONE || Intl.DateTimeFormat().resolvedOptions().timeZone;
    this.trackedOrigins = new Set<string>();
    this.chromeSessionService = new ChromeContextService(logger);
    this.retryManager = new RetryManager(logger);
    // Clean up any existing proxy server
    if (this.wsProxyServer) {
      try {
        this.wsProxyServer.close();
      } catch (e) {
        // Ignore errors when closing
      }
    }

    this.wsProxyServer = httpProxy.createProxyServer();

    this.wsProxyServer.on("error", (err) => {
      this.logger.error(`Proxy server error: ${err}`);
    });

    this.primaryPage = null;
    this.currentSessionConfig = null;
    this.shuttingDown = false;
    this.defaultLaunchConfig = {
      options: { headless: env.CHROME_HEADLESS, args: [] },
      blockAds: true,
      extensions: [],
    };

    this.pluginManager = new PluginManager(this, logger);
  }

  public setProxyWebSocketHandler(
    handler: ((req: IncomingMessage, socket: Duplex, head: Buffer) => Promise<void>) | null,
  ): void {
    this.proxyWebSocketHandler = handler;
  }

  public getBrowserInstance(): Browser | null {
    return this.browserInstance;
  }

  public getLaunchConfig(): BrowserLauncherOptions | undefined {
    return this.launchConfig;
  }

  public registerLaunchHook(fn: (config: BrowserLauncherOptions) => Promise<void> | void) {
    this.launchMutators.push(fn);
  }

  public registerShutdownHook(fn: (config: BrowserLauncherOptions | null) => Promise<void> | void) {
    this.shutdownMutators.push(fn);
  }

  private removeAllHandlers() {
    this.browserInstance?.removeAllListeners();
    this.removeAllListeners();
  }

  public isRunning(): boolean {
    return this.browserInstance?.process() !== null;
  }

  public getTargetId(page: Page) {
    //@ts-ignore
    return page.target()._targetId;
  }

  public async getPrimaryPage(): Promise<Page> {
    if (!this.primaryPage || !this.browserInstance) {
      throw new Error("CDPService has not been launched yet!");
    }
    if (this.primaryPage.isClosed()) {
      this.primaryPage = await this.browserInstance.newPage();
    }
    return this.primaryPage;
  }

  private getDebuggerBase(): { baseUrl: string; protocol: string; wsProtocol: string } {
    const baseUrl = env.CDP_DOMAIN ?? env.DOMAIN ?? `${env.HOST}:${env.CDP_REDIRECT_PORT}`;
    const protocol = env.USE_SSL ? "https" : "http";
    const wsProtocol = env.USE_SSL ? "wss" : "ws";
    return { baseUrl, protocol, wsProtocol };
  }

  public getDebuggerUrl() {
    const { baseUrl, protocol } = this.getDebuggerBase();
    return `${protocol}://${baseUrl}/devtools/devtools_app.html`;
  }

  public getDebuggerWsUrl(pageId?: string) {
    const { baseUrl, wsProtocol } = this.getDebuggerBase();
    return `${wsProtocol}://${baseUrl}/devtools/page/${
      pageId ?? this.getTargetId(this.primaryPage!)
    }`;
  }

  public customEmit(event: EmitEvent, payload: any) {
    try {
      this.emit(event, payload);

      if (env.LOG_CUSTOM_EMIT_EVENTS) {
<<<<<<< HEAD
        this.logger.info("EmitEvent", { event, payload } as any);
=======
        this.logger.info({ event, payload }, "EmitEvent");
>>>>>>> 19d59908
      }

      if (event === EmitEvent.Log) {
        this.logEvent(payload);
      } else if (event === EmitEvent.Recording) {
        this.logEvent({
          type: BrowserEventType.Recording,
          text: JSON.stringify(payload),
          timestamp: new Date(),
        });
      }
    } catch (error) {
      this.logger.error({ err: error }, `Error emitting event`);
    }
  }

  public async refreshPrimaryPage() {
    const newPage = await this.createPage();
    if (this.primaryPage) {
      // Notify plugins before page close
      await this.pluginManager.onBeforePageClose(this.primaryPage);
      await this.primaryPage.close();
    }
    this.primaryPage = newPage;
  }

  public registerPlugin(plugin: BasePlugin) {
    return this.pluginManager.register(plugin);
  }

  public unregisterPlugin(pluginName: string) {
    return this.pluginManager.unregister(pluginName);
  }

  private async handleTargetChange(target: Target) {
    if (target.type() !== "page") return;

    const page = await target.page().catch((e) => {
      this.logger.error(`Error handling target change in CDPService: ${e}`);
      return null;
    });

    if (page) {
      this.pluginManager.onPageNavigate(page);

      //@ts-ignore
      const pageId = page.target()._targetId;

      // Track the origin of the page
      try {
        const url = page.url();
        if (url && url.startsWith("http")) {
          const origin = new URL(url).origin;
          this.trackedOrigins.add(origin);
          this.logger.debug(`[CDPService] Tracking new origin: ${origin}`);
        }
      } catch (err) {
        this.logger.error(`[CDPService] Error tracking origin: ${err}`);
      }

      this.customEmit(EmitEvent.PageId, { pageId });
    }
  }

  private async handleNewTarget(target: Target) {
    if (target.type() === TargetType.PAGE) {
      const page = await target.page().catch((e) => {
        this.logger.error(`Error handling new target in CDPService: ${e}`);
        return null;
      });

      if (page) {
        try {
          const url = page.url();
          if (url && url.startsWith("http")) {
            const origin = new URL(url).origin;
            this.trackedOrigins.add(origin);
            this.logger.debug(`[CDPService] Tracking new origin: ${origin}`);
          }
        } catch (err) {
          this.logger.error(`[CDPService] Error tracking origin: ${err}`);
        }

        // Notify plugins about the new page
        await this.pluginManager.onPageCreated(page);

        if (this.currentSessionConfig?.timezone) {
          try {
            const resolvedTimezone = await this.currentSessionConfig.timezone;
            await page.emulateTimezone(resolvedTimezone);
          } catch (error) {
            this.logger.warn(`Failed to resolve timezone for page emulation: ${error}`);
          }
        }

        if (this.launchConfig?.customHeaders) {
          await page.setExtraHTTPHeaders({
            ...env.DEFAULT_HEADERS,
            ...this.launchConfig.customHeaders,
          });
        } else if (env.DEFAULT_HEADERS) {
          await page.setExtraHTTPHeaders(env.DEFAULT_HEADERS);
        }

        // Inject fingerprint only if it's not skipped
        if (!env.SKIP_FINGERPRINT_INJECTION) {
          // Use our safer fingerprint injection method instead of FingerprintInjector
          await this.injectFingerprintSafely(page, this.fingerprintData);
          this.logger.debug("[CDPService] Injected fingerprint into page");
        } else {
          this.logger.info(
            "[CDPService] Fingerprint injection skipped due to 'SKIP_FINGERPRINT_INJECTION' setting",
          );
        }

        await page.setRequestInterception(true);

        await this.setupPageLogging(page, target.type());

        page.on("request", (request) => this.handlePageRequest(request, page));

        page.on("response", (response) => {
          if (response.url().startsWith("file://")) {
            this.logger.error(
              `[CDPService] Blocked response from file protocol: ${response.url()}`,
            );
            page.close().catch(() => {});
            this.shutdown();
          }
        });
      }
    } else if (target.type() === TargetType.BACKGROUND_PAGE) {
      this.logger.info(`[CDPService] Background page created: ${target.url()}`);
      const page = await target.page();
      await this.setupPageLogging(page, target.type());
    } else {
      // TODO: Handle SERVICE_WORKER, SHARED_WORKER, BROWSER, WEBVIEW and OTHER targets.
    }
  }

  private async handlePageRequest(request: HTTPRequest, page: Page) {
    const headers = request.headers();
    delete headers["accept-language"]; // Patch to help with headless detection

    if (this.launchConfig?.blockAds && isAdRequest(request.url())) {
      this.logger.info(`[CDPService] Blocked request to ad related resource: ${request.url()}`);
      await request.abort();
      return;
    }

    if (request.url().startsWith("file://")) {
      this.logger.error(`[CDPService] Blocked request to file protocol: ${request.url()}`);
      page.close().catch(() => {});
      this.shutdown();
    } else {
      await request.continue({ headers });
    }
  }

  private async setupPageLogging(page: Page | null, targetType: TargetType) {
    try {
      if (!page) {
        return;
      }

      this.logger.info(`[CDPService] Setting up logging for page: ${page.url()}`);

      //@ts-ignore
      const pageId = page.target()._targetId;

      page.on("request", (request) => {
        this.customEmit(EmitEvent.Log, {
          type: BrowserEventType.Request,
          text: JSON.stringify({ pageId, method: request.method(), url: request.url() }),
          timestamp: new Date(),
        });
      });

      page.on("response", (response) => {
        this.customEmit(EmitEvent.Log, {
          type: BrowserEventType.Response,
          text: JSON.stringify({ pageId, status: response.status(), url: response.url() }),
          timestamp: new Date(),
        });
      });

      page.on("error", (err) => {
        this.customEmit(EmitEvent.Log, {
          type: BrowserEventType.Error,
          text: err
            ? JSON.stringify({ pageId, message: err.message, name: err.name })
            : "Unknown error on page",
          timestamp: new Date(),
        });
      });

      page.on("pageerror", (err) => {
        this.customEmit(EmitEvent.Log, {
          type: BrowserEventType.PageError,
          text: err
            ? JSON.stringify({ pageId, message: err.message, name: err.name })
            : "Unknown page error",
          timestamp: new Date(),
        });
      });

      page.on("framenavigated", (frame) => {
        if (!frame.parentFrame()) {
          this.logger.info(`[CDPService] Navigated to ${frame.url()}`);
          this.customEmit(EmitEvent.Log, {
            type: BrowserEventType.Navigation,
            text: JSON.stringify({ pageId, url: frame.url() }),
            timestamp: new Date(),
          });
        }
      });

      page.on("console", (message) => {
        if (targetType === TargetType.BACKGROUND_PAGE) {
          this.logger.info(`[CDPService] Extension console: ${message.type()}: ${message.text()}`);
        } else {
          this.logger.info(`[CDPService] Console message: ${message.type()}: ${message.text()}`);
        }
        this.customEmit(EmitEvent.Log, {
          type: BrowserEventType.Console,
          text: JSON.stringify({ pageId, type: message.type(), text: message.text() }),
          timestamp: new Date(),
        });
      });

      page.on("requestfailed", (request) => {
        this.customEmit(EmitEvent.Log, {
          type: BrowserEventType.RequestFailed,
          text: JSON.stringify({
            pageId,
            errorText: request.failure()?.errorText,
            url: request.url(),
          }),
          timestamp: new Date(),
        });
      });

      //@ts-ignore
      const session = await page.target().createCDPSession();
      await this.setupCDPLogging(session, targetType);
    } catch (error) {
      this.logger.error(`[CDPService] Error setting up page logging: ${error}`);
    }
  }

  private async setupCDPLogging(session: CDPSession, targetType: TargetType) {
    try {
      if (!env.ENABLE_CDP_LOGGING) {
        return;
      }

      this.logger.info(
        `[CDP] Attaching CDP logging to session ${session.id()} of target type ${targetType}`,
      );

      await session.send("Runtime.enable");
      await session.send("Log.enable");
      await session.send("Network.enable");
      await session.send("Console.enable");

<<<<<<< HEAD
      session.on("Runtime.executionContextCreated", (event: any) => {
        this.logger.info(`[CDP] Execution Context Created for ${targetType}`, { event } as any);
      });
=======
      session.on(
        "Runtime.executionContextCreated",
        (event: Protocol.Runtime.ExecutionContextCreatedEvent) => {
          this.logger.info({ event }, `[CDP] Execution Context Created for ${targetType}`);
        },
      );
>>>>>>> 19d59908

      session.on(
        "Runtime.executionContextDestroyed",
        async (_event: Protocol.Runtime.ExecutionContextDestroyedEvent) => {
          this.logger.info(`[CDP] Execution Context Destroyed for ${targetType}`);
        },
      );

<<<<<<< HEAD
      session.on("Runtime.consoleAPICalled", (event: any) => {
        this.logger.info(`[CDP] Console API called for ${targetType}`, { event } as any);
      });

      // Capture browser logs (security issues, CSP violations, fetch failures)
      session.on("Log.entryAdded", (event: any) => {
        this.logger.warn(`[CDP] Log entry added for ${targetType}`, { event } as any);
      });

      // Capture JavaScript exceptions
      session.on("Runtime.exceptionThrown", (event: any) => {
        this.logger.error(`[CDP] Runtime exception thrown for ${targetType}`, { event } as any);
      });

      // Capture failed network requests
      session.on("Network.loadingFailed", (event: any) => {
        this.logger.error(`[CDP] Network request failed for ${targetType}`, { event } as any);
      });

      // Capture failed fetch requests (when a fetch() call fails)
      session.on("Network.requestFailed", (event: any) => {
        this.logger.error(`[CDP] Network request failed for ${targetType}`, { event } as any);
=======
      session.on("Runtime.consoleAPICalled", (event: Protocol.Runtime.ConsoleAPICalledEvent) => {
        this.logger.info({ event }, `[CDP] Console API called for ${targetType}`);
      });

      // Capture browser logs (security issues, CSP violations, fetch failures)
      session.on("Log.entryAdded", (event: Protocol.Log.EntryAddedEvent) => {
        this.logger.warn({ event }, `[CDP] Log entry added for ${targetType}`);
      });

      // Capture JavaScript exceptions
      session.on("Runtime.exceptionThrown", (event: Protocol.Runtime.ExceptionThrownEvent) => {
        this.logger.error({ event }, `[CDP] Runtime exception thrown for ${targetType}`);
      });

      // Capture failed network requests
      session.on("Network.loadingFailed", (event: Protocol.Network.LoadingFailedEvent) => {
        this.logger.error({ event }, `[CDP] Network request failed for ${targetType}`);
      });

      // Capture failed fetch requests (when a fetch() call fails)
      session.on("Network.requestFailed", (event: unknown) => {
        this.logger.error({ event }, `[CDP] Network request failed for ${targetType}`);
>>>>>>> 19d59908
      });
    } catch (error: any) {
      this.logger.error(`[CDP] Error setting up CDP logging for ${targetType}: ${error}`);
    }
  }

  public async createPage(): Promise<Page> {
    if (!this.browserInstance) {
      throw new Error("Browser instance not initialized");
    }
    return this.browserInstance.newPage();
  }

  private async shutdownHook() {
    for (const mutator of this.shutdownMutators) {
      await mutator(this.currentSessionConfig);
    }
  }

  @traceable
  public async shutdown(): Promise<void> {
    if (this.browserInstance) {
      this.shuttingDown = true;
      this.logger.info(`[CDPService] Shutting down and cleaning up resources`);

      try {
        if (this.browserInstance) {
          await this.pluginManager.onBrowserClose(this.browserInstance);
        }

        await this.pluginManager.onShutdown();

        this.removeAllHandlers();
        await this.browserInstance.close();
        await this.browserInstance.process()?.kill();
        await this.shutdownHook();

        this.logger.info("[CDPService] Cleaning up files during shutdown");
        try {
          await FileService.getInstance().cleanupFiles();
          this.logger.info("[CDPService] Files cleaned successfully");
        } catch (error) {
          this.logger.error(`[CDPService] Error cleaning files during shutdown: ${error}`);
        }

        this.fingerprintData = null;
        this.currentSessionConfig = null;
        this.browserInstance = null;
        this.wsEndpoint = null;
        this.emit("close");
        this.shuttingDown = false;
      } catch (error) {
        this.logger.error(`[CDPService] Error during shutdown: ${error}`);
        // Ensure we complete the shutdown even if plugins throw errors
        await this.browserInstance?.close();
        await this.browserInstance?.process()?.kill();
        await this.shutdownHook();

        try {
          await FileService.getInstance().cleanupFiles();
        } catch (cleanupError) {
          this.logger.error(
            `[CDPService] Error cleaning files during error recovery: ${cleanupError}`,
          );
        }

        this.browserInstance = null;
        this.shuttingDown = false;
      }
    }
  }

  public getBrowserProcess() {
    return this.browserInstance?.process() || null;
  }

  public async createBrowserContext(proxyUrl: string): Promise<BrowserContext> {
    if (!this.browserInstance) {
      throw new Error("Browser instance not initialized");
    }
    return this.browserInstance.createBrowserContext({ proxyServer: proxyUrl });
  }

  private isDefaultConfig(config?: BrowserLauncherOptions) {
    if (!config) return false;
    const { logSinkUrl: _nlsu, ...newConfig } = config || {};
    const { logSinkUrl: _olsu, ...oldConfig } = this.defaultLaunchConfig || {};
    return JSON.stringify(newConfig) === JSON.stringify(oldConfig);
  }

  @traceable
  public async launch(
    config?: BrowserLauncherOptions,
    retryOptions?: Partial<RetryOptions>,
  ): Promise<Browser> {
    // Use retry mechanism for the launch process
    const result = await this.retryManager.executeWithRetry(
      () => this.launchInternal(config),
      "Browser Launch",
      retryOptions,
    );

    return result.result;
  }

  @traceable
  private async launchInternal(config?: BrowserLauncherOptions): Promise<Browser> {
    try {
      const launchTimeout = new Promise<never>((_, reject) => {
        setTimeout(() => reject(new LaunchTimeoutError(30000)), 30000);
      });

      const launchProcess = (async () => {
        const shouldReuseInstance =
          this.browserInstance &&
          this.isDefaultConfig(config) &&
          this.isDefaultConfig(this.launchConfig);

        if (shouldReuseInstance) {
          this.logger.info(
            "[CDPService] Reusing existing browser instance with default configuration.",
          );
          this.launchConfig = config || this.defaultLaunchConfig;
          try {
            await this.refreshPrimaryPage();
          } catch (error) {
            throw new BrowserProcessError(
              "Failed to refresh primary page when reusing browser instance",
              BrowserProcessState.PAGE_REFRESH,
            );
          }
          return this.browserInstance!;
        } else if (this.browserInstance) {
          this.logger.info(
            "[CDPService] Existing browser instance detected. Closing it before launching a new one.",
          );
          try {
            await this.shutdown();
          } catch (error) {
            // Log but don't fail launch due to shutdown issues
            this.logger.warn(`[CDPService] Error during shutdown before launch: ${error}`);
          }
        }

        this.launchConfig = config || this.defaultLaunchConfig;
        this.logger.info("[CDPService] Launching new browser instance.");

        // Validate configuration
        try {
          validateLaunchConfig(this.launchConfig);
        } catch (error) {
          throw categorizeError(error, "configuration validation");
        }

        // File cleanup - non-critical, log errors but continue
        this.logger.info("[CDPService] Cleaning up files before browser launch");
        try {
          await FileService.getInstance().cleanupFiles();
          this.logger.info("[CDPService] Files cleaned successfully before launch");
        } catch (error) {
          const cleanupError = new CleanupError(
            error instanceof Error ? error.message : String(error),
            CleanupType.PRE_LAUNCH_FILE_CLEANUP,
          );
          this.logger.warn(`[CDPService] ${cleanupError.message} - continuing with launch`);
        }

        const { options, userAgent, userDataDir } = this.launchConfig;

        // Fingerprint generation - can fail gracefully
        if (
          !env.SKIP_FINGERPRINT_INJECTION &&
          !userAgent &&
          !this.launchConfig.skipFingerprintInjection
        ) {
          try {
            const defaultFingerprintOptions: Partial<FingerprintGeneratorOptions> = {
              devices: ["desktop"],
              operatingSystems: ["linux"],
              browsers: [{ name: "chrome", minVersion: 130 }],
              locales: ["en-US", "en"],
            };

            const fingerprintGen = new FingerprintGenerator({
              ...defaultFingerprintOptions,
              screen: {
                minWidth: this.launchConfig.dimensions?.width ?? 1920,
                minHeight: this.launchConfig.dimensions?.height ?? 1080,
                maxWidth: this.launchConfig.dimensions?.width ?? 1920,
                maxHeight: this.launchConfig.dimensions?.height ?? 1080,
              },
            });

            this.fingerprintData = fingerprintGen.getFingerprint();
          } catch (error) {
            throw new FingerprintError(
              error instanceof Error ? error.message : String(error),
              FingerprintStage.GENERATION,
            );
          }
        }

        // Run launch mutators - plugin errors should be caught
        try {
          for (const mutator of this.launchMutators) {
            await mutator(this.launchConfig);
          }
        } catch (error) {
          throw new PluginError(
            error instanceof Error ? error.message : String(error),
            PluginName.LAUNCH_MUTATOR,
            PluginOperation.PRE_LAUNCH_HOOK,
          );
        }

        this.currentSessionConfig = this.launchConfig;

        let extensionPaths: string[] = [];
        try {
          const defaultExtensions = ["recorder"];
          const customExtensions = this.launchConfig.extensions
            ? [...this.launchConfig.extensions]
            : [];

          let extensionPaths: string[] = [];

          // Get named extension paths
          const namedExtensionPaths = await getExtensionPaths([
            ...defaultExtensions,
            ...customExtensions,
          ]);

          // Check for session extensions passed from the API
          let sessionExtensionPaths: string[] = [];
          if (this.launchConfig.extra?.orgExtensions?.paths) {
            sessionExtensionPaths = this.launchConfig.extra.orgExtensions
              .paths as unknown as string[];
            this.logger.info(
              `[CDPService] Found ${sessionExtensionPaths.length} session extension paths`,
            );
          }

          extensionPaths = [...namedExtensionPaths, ...sessionExtensionPaths];
        } catch (error) {
          throw new ResourceError(
            `Failed to resolve extension paths: ${error}`,
            ResourceType.EXTENSIONS,
            false,
          );
        }

        let timezone = this.defaultTimezone;
        if (config?.timezone) {
          try {
            timezone = await validateTimezone(config.timezone, this.defaultTimezone);
            this.logger.debug(`Resolved and validated timezone: ${timezone}`);
          } catch (error) {
            this.logger.warn(`Timezone validation failed: ${error}, using fallback`);
            timezone = this.defaultTimezone;
          }
        }

        const extensionArgs = extensionPaths.length
          ? [
              `--load-extension=${extensionPaths.join(",")}`,
              `--disable-extensions-except=${extensionPaths.join(",")}`,
            ]
          : [];

        const staticDefaultArgs = [
          "--remote-allow-origins=*",
          "--disable-dev-shm-usage",
          "--disable-gpu",
          "--no-sandbox",
          "--disable-setuid-sandbox",
          "--disable-features=IsolateOrigins,site-per-process,TouchpadAndWheelScrollLatching,TrackingProtection3pcd",
          "--enable-features=Clipboard",
          "--no-default-browser-check",
          "--no-first-run",
          "--disable-search-engine-choice-screen",
          "--disable-blink-features=AutomationControlled",
          "--webrtc-ip-handling-policy=disable_non_proxied_udp",
          "--force-webrtc-ip-handling-policy",
          "--disable-touch-editing",
          "--disable-touch-drag-drop",
        ];

        const dynamicArgs = [
          this.launchConfig.dimensions ? "" : "--start-maximized",
          `--remote-debugging-address=${env.HOST}`,
          "--remote-debugging-port=9222",
          `--unsafely-treat-insecure-origin-as-secure=http://localhost:3000,http://${env.HOST}:${env.PORT}`,
          `--window-size=${this.launchConfig.dimensions?.width ?? 1920},${
            this.launchConfig.dimensions?.height ?? 1080
          }`,
          `--timezone=${timezone}`,
          userAgent ? `--user-agent=${userAgent}` : "",
          this.launchConfig.options.proxyUrl
            ? `--proxy-server=${this.launchConfig.options.proxyUrl}`
            : "",
        ];

        const launchArgs = [
          ...staticDefaultArgs,
          ...dynamicArgs,
          ...extensionArgs,
          ...(options.args || []),
          ...env.CHROME_ARGS,
        ]
          .filter(Boolean)
          .filter((arg) => !env.FILTER_CHROME_ARGS.includes(arg));

        const finalLaunchOptions = {
          ...options,
          defaultViewport: null,
          args: launchArgs,
          executablePath: this.chromeExecPath,
          timeout: 0,
          env: {
            TZ: timezone,
          },
          userDataDir,
          dumpio: env.DEBUG_CHROME_PROCESS, // Enable Chrome process stdout and stderr
        };

        this.logger.info(`[CDPService] Launch Options:`);
        this.logger.info(JSON.stringify(finalLaunchOptions, null, 2));

        if (userDataDir && this.launchConfig.userPreferences) {
          this.logger.info(`[CDPService] Setting up user preferences in ${userDataDir}`);
          try {
            await this.setupUserPreferences(userDataDir, this.launchConfig.userPreferences);
          } catch (error) {
            this.logger.warn(`[CDPService] Failed to set up user preferences: ${error}`);
          }
        }

        // Browser process launch - most critical step
        try {
          this.browserInstance = (await tracer.startActiveSpan(
            "CDPService.launchBrowser",
            async () => {
              return await puppeteer.launch(finalLaunchOptions);
            },
          )) as unknown as Browser;
        } catch (error) {
          throw new BrowserProcessError(
            error instanceof Error ? error.message : String(error),
            BrowserProcessState.LAUNCH_FAILED,
          );
        }

        // Plugin notifications - catch individual plugin errors
        try {
          await this.pluginManager.onBrowserLaunch(this.browserInstance);
        } catch (error) {
          const pluginError = new PluginError(
            error instanceof Error ? error.message : String(error),
            PluginName.PLUGIN_MANAGER,
            PluginOperation.BROWSER_LAUNCH_NOTIFICATION,
          );
          this.logger.warn(`[CDPService] ${pluginError.message} - continuing with launch`);
        }

        this.browserInstance.on("error", (err) => {
          this.logger.error(`[CDPService] Browser error: ${err}`);
          this.customEmit(EmitEvent.Log, {
            type: BrowserEventType.BrowserError,
            text: `BROWSER ERROR: ${err}`,
            timestamp: new Date(),
          });
        });

        try {
          this.primaryPage = (await this.browserInstance.pages())[0];
        } catch (error) {
          throw new BrowserProcessError(
            "Failed to get primary page from browser instance",
            BrowserProcessState.PAGE_ACCESS,
          );
        }

        // Session context injection - should throw error if it fails
        if (this.launchConfig?.sessionContext) {
          this.logger.debug(
            `[CDPService] Page created with session context, injecting session context`,
          );
          try {
            await this.injectSessionContext(this.primaryPage, this.launchConfig.sessionContext);
          } catch (error) {
            const contextError = new SessionContextError(
              error instanceof Error ? error.message : String(error),
              SessionContextType.CONTEXT_INJECTION,
            );
            this.logger.warn(`[CDPService] ${contextError.message} - throwing error`);
            throw contextError;
          }
        }

        this.browserInstance.on("targetcreated", this.handleNewTarget.bind(this));
        this.browserInstance.on("targetchanged", this.handleTargetChange.bind(this));
        this.browserInstance.on("disconnected", this.onDisconnect.bind(this));

        try {
          this.wsEndpoint = this.browserInstance.wsEndpoint();
        } catch (error) {
          throw new NetworkError(
            "Failed to get WebSocket endpoint from browser",
            NetworkOperation.WEBSOCKET_SETUP,
          );
        }

        // Final setup steps
        try {
          await this.handleNewTarget(this.primaryPage.target());
          await this.handleTargetChange(this.primaryPage.target());
        } catch (error) {
          const setupError = new BrowserProcessError(
            error instanceof Error ? error.message : String(error),
            BrowserProcessState.TARGET_SETUP,
          );
          this.logger.warn(
            `[CDPService] ${setupError.message} - browser may not function correctly`,
          );
        }

        return this.browserInstance;
      })();

      return (await Promise.race([launchProcess, launchTimeout])) as Browser;
    } catch (error: unknown) {
      const categorizedError =
        error instanceof BaseLaunchError ? error : categorizeError(error, "browser launch");

      this.logger.error(
        {
          error: {
            errorType: categorizedError.type,
            isRetryable: categorizedError.isRetryable,
            context: categorizedError.context,
          },
<<<<<<< HEAD
        } as any,
=======
        },
        `[CDPService] LAUNCH ERROR (${categorizedError.type}): ${categorizedError.message}`,
>>>>>>> 19d59908
      );

      throw categorizedError;
    }
  }

  @traceable
  public async proxyWebSocket(req: IncomingMessage, socket: Duplex, head: Buffer): Promise<void> {
    if (this.proxyWebSocketHandler) {
      this.logger.info("[CDPService] Using custom WebSocket proxy handler");
      await this.proxyWebSocketHandler(req, socket, head);
      return;
    }

    if (!this.wsEndpoint) {
      throw new Error(`WebSocket endpoint not available. Ensure the browser is launched first.`);
    }

    const cleanupListeners = () => {
      this.browserInstance?.off("close", cleanupListeners);
      if (this.browserInstance?.process()) {
        this.browserInstance.process()?.off("close", cleanupListeners);
      }
      this.browserInstance?.off("disconnected", cleanupListeners);
      socket.off("close", cleanupListeners);
      socket.off("error", cleanupListeners);
      this.logger.info("[CDPService] WebSocket connection listeners cleaned up");
    };

    this.browserInstance?.once("close", cleanupListeners);
    if (this.browserInstance?.process()) {
      this.browserInstance.process()?.once("close", cleanupListeners);
    }
    this.browserInstance?.once("disconnected", cleanupListeners);
    socket.once("close", cleanupListeners);
    socket.once("error", cleanupListeners);

    // Increase max listeners
    if (this.browserInstance?.process()) {
      this.browserInstance.process()!.setMaxListeners(60);
    }

    this.wsProxyServer.ws(
      req,
      socket,
      head,
      {
        target: this.wsEndpoint,
      },
      (error) => {
        if (error) {
          this.logger.error(`WebSocket proxy error: ${error}`);
          cleanupListeners(); // Clean up on error too
        }
      },
    );

    socket.on("error", (error) => {
      this.logger.error(`Socket error: ${error}`);
      // Try to end the socket properly on error
      try {
        socket.end();
      } catch (e) {
        this.logger.error(`Error ending socket: ${e}`);
      }
    });
  }

  public getUserAgent() {
    return (
      this.currentSessionConfig?.userAgent || this.fingerprintData?.fingerprint.navigator.userAgent
    );
  }

  public async getCookies(): Promise<Protocol.Network.Cookie[]> {
    if (!this.primaryPage) {
      throw new Error("Primary page not initialized");
    }
    const client = await this.primaryPage.createCDPSession();
    const { cookies } = await client.send("Network.getAllCookies");
    await client.detach();
    return cookies;
  }

  public async getBrowserState(): Promise<SessionData> {
    if (!this.browserInstance || !this.primaryPage) {
      throw new Error("Browser or primary page not initialized");
    }

    const userDataDir = this.launchConfig?.userDataDir;

    if (!userDataDir) {
      this.logger.warn("No userDataDir specified, returning empty session data");
      return {};
    }

    try {
      this.logger.info(`[CDPService] Dumping session data from userDataDir: ${userDataDir}`);

      // Run session data extraction and CDP storage extraction in parallel
      const [cookieData, sessionData, storageData] = await Promise.all([
        this.getCookies(),
        this.chromeSessionService.getSessionData(userDataDir),
        this.getExistingPageSessionData(),
      ]);

      // Merge storage data with session data
      const result = {
        cookies: cookieData,
        localStorage: {
          ...(sessionData.localStorage || {}),
          ...(storageData.localStorage || {}),
        },
        sessionStorage: {
          ...(sessionData.sessionStorage || {}),
          ...(storageData.sessionStorage || {}),
        },
        indexedDB: {
          ...(sessionData.indexedDB || {}),
          ...(storageData.indexedDB || {}),
        },
      };

      this.logger.info("[CDPService] Session data dumped successfully");
      return result;
    } catch (error) {
      const errorMessage = error instanceof Error ? error.message : String(error);
      this.logger.error(`[CDPService] Error dumping session data: ${errorMessage}`);
      return {};
    }
  }
  /**
   * Extract all storage data (localStorage, sessionStorage, IndexedDB) for all open pages
   */
  private async getExistingPageSessionData(): Promise<SessionData> {
    if (!this.browserInstance || !this.primaryPage) {
      return {};
    }

    const result: SessionData = {
      localStorage: {},
      sessionStorage: {},
      indexedDB: {},
    };

    try {
      const pages = await this.browserInstance.pages();

      const validPages = pages.filter((page) => {
        try {
          const url = page.url();
          return url && url.startsWith("http");
        } catch (e) {
          return false;
        }
      });

      this.logger.info(
        `[CDPService] Processing ${validPages.length} valid pages out of ${pages.length} total for storage extraction`,
      );

      const results = await Promise.all(
        validPages.map((page) => extractStorageForPage(page, this.logger)),
      );

      // Merge all results
      for (const item of results) {
        for (const domain in item.localStorage) {
          result.localStorage![domain] = {
            ...(result.localStorage![domain] || {}),
            ...item.localStorage![domain],
          };
        }

        for (const domain in item.sessionStorage) {
          result.sessionStorage![domain] = {
            ...(result.sessionStorage![domain] || {}),
            ...item.sessionStorage![domain],
          };
        }

        for (const domain in item.indexedDB) {
          result.indexedDB![domain] = [
            ...(result.indexedDB![domain] || []),
            ...item.indexedDB![domain],
          ];
        }
      }

      return result;
    } catch (error) {
      this.logger.error(`[CDPService] Error extracting storage with CDP: ${error}`);
      return result;
    }
  }

  private async logEvent(event: BrowserEvent) {
    if (!this.launchConfig?.logSinkUrl) return;

    try {
      const response = await fetch(this.launchConfig.logSinkUrl, {
        method: "POST",
        headers: { "Content-Type": "application/json" },
        body: JSON.stringify(event),
      });
      if (!response.ok) {
        this.logger.error(
          `Error logging event from CDPService: ${event.type} ${response.statusText} at URL: ${this.launchConfig.logSinkUrl}`,
        );
      }
    } catch (error) {
      this.logger.error(
        `Error logging event from CDPService: ${error} at URL: ${this.launchConfig.logSinkUrl}`,
      );
    }
  }

  public async getAllPages() {
    return this.browserInstance?.pages() || [];
  }

  @traceable
  public async startNewSession(sessionConfig: BrowserLauncherOptions): Promise<Browser> {
    this.currentSessionConfig = sessionConfig;
    this.trackedOrigins.clear(); // Clear tracked origins when starting a new session
    return this.launch(sessionConfig);
  }

  @traceable
  public async endSession(): Promise<void> {
    this.logger.info("Ending current session and restarting with default configuration.");
    const sessionConfig = this.currentSessionConfig!;
    await this.shutdown();
    await this.pluginManager.onSessionEnd(sessionConfig);
    this.currentSessionConfig = null;
    this.trackedOrigins.clear(); // Clear tracked origins
    await this.launch(this.defaultLaunchConfig);
  }

  private async onDisconnect(): Promise<void> {
    this.logger.info("Browser disconnected. Handling cleanup.");

    if (this.shuttingDown || this.browserInstance?.process()) {
      return;
    }

    if (this.currentSessionConfig) {
      this.logger.info("Restarting browser with current session configuration.");
      await this.launch(this.currentSessionConfig);
    } else if (this.keepAlive) {
      this.logger.info("Restarting browser with default configuration.");
      await this.launch(this.defaultLaunchConfig);
    } else {
      this.logger.info("Shutting down browser.");
      const sessionConfig = this.currentSessionConfig!;
      await this.shutdown();
      await this.pluginManager.onSessionEnd(sessionConfig);
    }
  }

  @traceable
  private async injectSessionContext(
    page: Page,
    context?: BrowserLauncherOptions["sessionContext"],
  ) {
    if (!context) return;

    const storageByOrigin = groupSessionStorageByOrigin(context);

    for (const origin of storageByOrigin.keys()) {
      this.trackedOrigins.add(origin);
    }

    const client = await page.target().createCDPSession();
    try {
      if (context.cookies?.length) {
        await client.send("Network.setCookies", {
          cookies: context.cookies.map((cookie) => ({
            ...cookie,
            partitionKey: cookie.partitionKey as unknown as Protocol.Network.Cookie["partitionKey"],
          })),
        });
        this.logger.info(`[CDPService] Set ${context.cookies.length} cookies`);
      }
    } catch (error) {
      this.logger.error(`[CDPService] Error setting cookies: ${error}`);
    } finally {
      await client.detach().catch(() => {});
    }

    this.logger.info(
      `[CDPService] Registered frame navigation handler for ${storageByOrigin.size} origins`,
    );
    page.on("framenavigated", (frame) => handleFrameNavigated(frame, storageByOrigin, this.logger));

    page.browser().on("targetcreated", async (target) => {
      if (target.type() === "page") {
        try {
          const newPage = await target.page();
          if (newPage) {
            newPage.on("framenavigated", (frame) =>
              handleFrameNavigated(frame, storageByOrigin, this.logger),
            );
          }
        } catch (err) {
          this.logger.error(`[CDPService] Error adding framenavigated handler to new page: ${err}`);
        }
      }
    });

    this.logger.debug("[CDPService] Session context injection setup complete");
  }

  @traceable
  private async injectFingerprintSafely(
    page: Page,
    fingerprintData: BrowserFingerprintWithHeaders | null,
  ) {
    if (!fingerprintData) return;

    try {
      const { fingerprint, headers } = fingerprintData;
      // TypeScript fix - access userAgent through navigator property
      const userAgent = fingerprint.navigator.userAgent;
      const userAgentMetadata = fingerprint.navigator.userAgentData;
      const { screen } = fingerprint;

      await page.setUserAgent(userAgent);

      const session = await page.target().createCDPSession();

      try {
        await session.send("Page.setDeviceMetricsOverride", {
          screenHeight: screen.height,
          screenWidth: screen.width,
          width: screen.width,
          height: screen.height,
          viewport: {
            width: screen.availWidth,
            height: screen.availHeight,
            scale: 1,
            x: 0,
            y: 0,
          },
          mobile: /phone|android|mobile/i.test(userAgent),
          screenOrientation:
            screen.height > screen.width
              ? { angle: 0, type: "portraitPrimary" }
              : { angle: 90, type: "landscapePrimary" },
          deviceScaleFactor: screen.devicePixelRatio,
        });

        const injectedHeaders = filterHeaders(headers);

        await page.setExtraHTTPHeaders(injectedHeaders);

        await page.emulateMediaFeatures([{ name: "prefers-color-scheme", value: "dark" }]);

        await session.send("Emulation.clearDeviceMetricsOverride");

        await session.send("Emulation.setUserAgentOverride", {
          userAgent: userAgent,
          acceptLanguage: headers["accept-language"],
          platform: fingerprint.navigator.platform || "Linux x86_64",
          userAgentMetadata: {
            brands:
              userAgentMetadata.brands as unknown as Protocol.Emulation.UserAgentMetadata["brands"],
            fullVersionList:
              userAgentMetadata.fullVersionList as unknown as Protocol.Emulation.UserAgentMetadata["fullVersionList"],
            fullVersion: userAgentMetadata.uaFullVersion,
            platform: fingerprint.navigator.platform || "Linux x86_64",
            platformVersion: userAgentMetadata.platformVersion,
            architecture: userAgentMetadata.architecture || "x86",
            model: userAgentMetadata.model || "",
            mobile: userAgentMetadata.mobile as unknown as boolean,
            bitness: userAgentMetadata.bitness || "64",
            wow64: false, // wow64 property doesn't exist on UserAgentData, defaulting to false
          },
        });
      } finally {
        // Always detach the session when done
        await session.detach().catch(() => {});
      }

      await page.evaluateOnNewDocument(
        loadFingerprintScript({
          fixedPlatform: fingerprint.navigator.platform || "Linux x86_64",
          fixedVendor: fingerprint.videoCard.vendor,
          fixedRenderer: fingerprint.videoCard.renderer,
          fixedDeviceMemory: fingerprint.navigator.deviceMemory || 8,
          fixedHardwareConcurrency: fingerprint.navigator.hardwareConcurrency || 8,
          fixedArchitecture: userAgentMetadata.architecture || "x86",
          fixedBitness: userAgentMetadata.bitness || "64",
          fixedModel: userAgentMetadata.model || "",
          fixedPlatformVersion: userAgentMetadata.platformVersion || "15.0.0",
          fixedUaFullVersion: userAgentMetadata.uaFullVersion || "131.0.6778.86",
          fixedBrands: userAgentMetadata.brands as unknown as Array<{
            brand: string;
            version: string;
          }>,
        }),
      );
    } catch (error) {
      this.logger.error(`[Fingerprint] Error injecting fingerprint safely: ${error}`);
      const fingerprintInjector = new FingerprintInjector();
      // @ts-ignore - Ignore type mismatch between puppeteer versions
      await fingerprintInjector.attachFingerprintToPuppeteer(page, fingerprintData);
    }
  }

  @traceable
  private async setupUserPreferences(userDataDir: string, userPreferences: Record<string, any>) {
    try {
      const preferencesPath = getProfilePath(userDataDir, "Preferences");
      const defaultProfileDir = path.dirname(preferencesPath);

      await fs.promises.mkdir(defaultProfileDir, { recursive: true });

      let existingPreferences = {};

      try {
        const existingContent = await fs.promises.readFile(preferencesPath, "utf8");
        existingPreferences = JSON.parse(existingContent);
      } catch (error) {
        this.logger.debug(`[CDPService] No existing preferences found, creating new: ${error}`);
      }

      const mergedPreferences = deepMerge(existingPreferences, userPreferences);

      await fs.promises.writeFile(preferencesPath, JSON.stringify(mergedPreferences, null, 2));

      this.logger.info(`[CDPService] User preferences written to ${preferencesPath}`);
    } catch (error) {
      this.logger.error(`[CDPService] Error setting up user preferences: ${error}`);
      throw error;
    }
  }
}<|MERGE_RESOLUTION|>--- conflicted
+++ resolved
@@ -206,11 +206,7 @@
       this.emit(event, payload);
 
       if (env.LOG_CUSTOM_EMIT_EVENTS) {
-<<<<<<< HEAD
-        this.logger.info("EmitEvent", { event, payload } as any);
-=======
         this.logger.info({ event, payload }, "EmitEvent");
->>>>>>> 19d59908
       }
 
       if (event === EmitEvent.Log) {
@@ -476,18 +472,12 @@
       await session.send("Network.enable");
       await session.send("Console.enable");
 
-<<<<<<< HEAD
-      session.on("Runtime.executionContextCreated", (event: any) => {
-        this.logger.info(`[CDP] Execution Context Created for ${targetType}`, { event } as any);
-      });
-=======
       session.on(
         "Runtime.executionContextCreated",
         (event: Protocol.Runtime.ExecutionContextCreatedEvent) => {
           this.logger.info({ event }, `[CDP] Execution Context Created for ${targetType}`);
         },
       );
->>>>>>> 19d59908
 
       session.on(
         "Runtime.executionContextDestroyed",
@@ -496,30 +486,7 @@
         },
       );
 
-<<<<<<< HEAD
-      session.on("Runtime.consoleAPICalled", (event: any) => {
-        this.logger.info(`[CDP] Console API called for ${targetType}`, { event } as any);
-      });
-
-      // Capture browser logs (security issues, CSP violations, fetch failures)
-      session.on("Log.entryAdded", (event: any) => {
-        this.logger.warn(`[CDP] Log entry added for ${targetType}`, { event } as any);
-      });
-
-      // Capture JavaScript exceptions
-      session.on("Runtime.exceptionThrown", (event: any) => {
-        this.logger.error(`[CDP] Runtime exception thrown for ${targetType}`, { event } as any);
-      });
-
-      // Capture failed network requests
-      session.on("Network.loadingFailed", (event: any) => {
-        this.logger.error(`[CDP] Network request failed for ${targetType}`, { event } as any);
-      });
-
-      // Capture failed fetch requests (when a fetch() call fails)
-      session.on("Network.requestFailed", (event: any) => {
-        this.logger.error(`[CDP] Network request failed for ${targetType}`, { event } as any);
-=======
+
       session.on("Runtime.consoleAPICalled", (event: Protocol.Runtime.ConsoleAPICalledEvent) => {
         this.logger.info({ event }, `[CDP] Console API called for ${targetType}`);
       });
@@ -542,7 +509,6 @@
       // Capture failed fetch requests (when a fetch() call fails)
       session.on("Network.requestFailed", (event: unknown) => {
         this.logger.error({ event }, `[CDP] Network request failed for ${targetType}`);
->>>>>>> 19d59908
       });
     } catch (error: any) {
       this.logger.error(`[CDP] Error setting up CDP logging for ${targetType}: ${error}`);
@@ -984,12 +950,8 @@
             isRetryable: categorizedError.isRetryable,
             context: categorizedError.context,
           },
-<<<<<<< HEAD
-        } as any,
-=======
         },
         `[CDPService] LAUNCH ERROR (${categorizedError.type}): ${categorizedError.message}`,
->>>>>>> 19d59908
       );
 
       throw categorizedError;
