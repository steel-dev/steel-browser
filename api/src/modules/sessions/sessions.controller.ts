import { CDPService } from "../../services/cdp/cdp.service.js";
import { FastifyInstance, FastifyReply, FastifyRequest } from "fastify";
import { getErrors } from "../../utils/errors.js";
import { CreateSessionRequest, SessionDetails, SessionStreamRequest } from "./sessions.schema.js";
import { CookieData } from "../../services/context/types.js";
import { getUrl, getBaseUrl } from "../../utils/url.js";

export const handleLaunchBrowserSession = async (
  server: FastifyInstance,
  request: CreateSessionRequest,
  reply: FastifyReply,
) => {
  try {
    const {
      sessionId,
      proxyUrl,
      userAgent,
      sessionContext,
      extensions,
      logSinkUrl,
      timezone,
      dimensions,
      isSelenium,
      blockAds,
      extra,
      credentials,
      skipFingerprintInjection,
      userPreferences,
    } = request.body;

    return await server.sessionService.startSession({
      sessionId,
      proxyUrl,
      userAgent,
      sessionContext: sessionContext as {
        cookies?: CookieData[] | undefined;
        localStorage?: Record<string, Record<string, any>> | undefined;
      },
      extensions,
      logSinkUrl,
      timezone,
      dimensions,
      isSelenium,
      blockAds,
      extra,
      credentials,
      skipFingerprintInjection,
      userPreferences,
    });
<<<<<<< HEAD
  } catch (e: any) {
    server.log.error("Failed lauching browser session", e);
=======
  } catch (e: unknown) {
    server.log.error({ err: e }, "Failed lauching browser session");
>>>>>>> 19d59908
    const error = getErrors(e);
    return reply.code(500).send({ success: false, message: error });
  }
};

export const handleExitBrowserSession = async (
  server: FastifyInstance,
  request: FastifyRequest,
  reply: FastifyReply,
) => {
  try {
    const sessionDetails = await server.sessionService.endSession();

    reply.send({ success: true, ...sessionDetails });
  } catch (e: any) {
    const error = getErrors(e);
    return reply.code(500).send({ success: false, message: error });
  }
};

export const handleGetBrowserContext = async (
  browserService: CDPService,
  request: FastifyRequest,
  reply: FastifyReply,
) => {
  const context = await browserService.getBrowserState();
  return reply.send(context);
};

export const handleGetSessionDetails = async (
  server: FastifyInstance,
  request: FastifyRequest<{ Params: { sessionId: string } }>,
  reply: FastifyReply,
) => {
  const sessionId = request.params.sessionId;
  if (sessionId !== server.sessionService.activeSession.id) {
    return reply.send({
      id: sessionId,
      createdAt: new Date().toISOString(),
      status: "released",
      duration: 0,
      eventCount: 0,
      timeout: 0,
      creditsUsed: 0,
      websocketUrl: getBaseUrl("ws"),
      debugUrl: getUrl("v1/sessions/debug"),
      debuggerUrl: getUrl("v1/devtools/inspector.html"),
      sessionViewerUrl: getBaseUrl(),
      userAgent: "",
      isSelenium: false,
      proxy: "",
      proxyTxBytes: 0,
      proxyRxBytes: 0,
      solveCaptcha: false,
    } as SessionDetails);
  }

  const session = server.sessionService.activeSession;
  const duration = new Date().getTime() - new Date(session.createdAt).getTime();
  console.log("duration", duration);
  return reply.send({
    ...session,
    duration,
  });
};

export const handleGetSessions = async (
  server: FastifyInstance,
  request: FastifyRequest,
  reply: FastifyReply,
) => {
  const currentSession = {
    ...server.sessionService.activeSession,
    duration:
      new Date().getTime() - new Date(server.sessionService.activeSession.createdAt).getTime(),
  };
  const pastSessions = server.sessionService.pastSessions;
  return reply.send([currentSession, ...pastSessions]);
};

export const handleGetSessionStream = async (
  server: FastifyInstance,
  request: SessionStreamRequest,
  reply: FastifyReply,
) => {
  const { showControls, theme, interactive, pageId, pageIndex } = request.query;

  const singlePageMode = !!(pageId || pageIndex);

  // Construct WebSocket URL with page parameters if present
  let wsUrl = getUrl("v1/sessions/cast", "ws");
  if (pageId) {
    wsUrl += `?pageId=${encodeURIComponent(pageId)}`;
  } else if (pageIndex) {
    wsUrl += `?pageIndex=${encodeURIComponent(pageIndex)}`;
  }

  return reply.view("live-session-streamer.ejs", {
    wsUrl,
    showControls,
    theme,
    interactive,
    dimensions: server.sessionService.activeSession.dimensions,
    singlePageMode,
  });
};

export const handleGetSessionLiveDetails = async (
  server: FastifyInstance,
  request: FastifyRequest<{ Params: { id: string } }>,
  reply: FastifyReply,
) => {
  try {
    const pages = await server.cdpService.getAllPages();

    const pagesInfo = await Promise.all(
      pages.map(async (page) => {
        try {
          const pageId = page.target()._targetId;

          const title = await page.title();

          let favicon: string | null = null;
          try {
            favicon = await page.evaluate(() => {
              const iconLink = document.querySelector(
                'link[rel="icon"], link[rel="shortcut icon"]',
              );
              if (iconLink) {
                const href = iconLink.getAttribute("href");
                if (href?.startsWith("http")) return href;
                if (href?.startsWith("//")) return window.location.protocol + href;
                if (href?.startsWith("/")) return window.location.origin + href;
                return window.location.origin + "/" + href;
              }
              return null;
            });
          } catch (error) {}

          return {
            id: pageId,
            url: page.url(),
            title,
            favicon,
          };
        } catch (error) {
          console.error("Error collecting page info:", error);
          return null;
        }
      }),
    );

    const validPagesInfo = pagesInfo.filter((page) => page !== null);

    const browserVersion = await server.cdpService.getBrowserState();

    const browserState = {
      status: server.sessionService.activeSession.status,
      userAgent: server.sessionService.activeSession.userAgent,
      browserVersion,
      initialDimensions: server.sessionService.activeSession.dimensions || {
        width: 1920,
        height: 1080,
      },
      pageCount: validPagesInfo.length,
    };

    return reply.send({
      pages: validPagesInfo,
      browserState,
      websocketUrl: server.sessionService.activeSession.websocketUrl,
      sessionViewerUrl: server.sessionService.activeSession.sessionViewerUrl,
      sessionViewerFullscreenUrl: `${server.sessionService.activeSession.sessionViewerUrl}?showControls=false`,
    });
  } catch (error) {
    console.error("Error getting session state:", error);
    return reply.code(500).send({
      message: "Failed to get session state",
      error: getErrors(error),
    });
  }
};<|MERGE_RESOLUTION|>--- conflicted
+++ resolved
@@ -47,13 +47,8 @@
       skipFingerprintInjection,
       userPreferences,
     });
-<<<<<<< HEAD
-  } catch (e: any) {
-    server.log.error("Failed lauching browser session", e);
-=======
   } catch (e: unknown) {
     server.log.error({ err: e }, "Failed lauching browser session");
->>>>>>> 19d59908
     const error = getErrors(e);
     return reply.code(500).send({ success: false, message: error });
   }
