import { FastifyBaseLogger } from "fastify";
import {
  BaseLaunchError,
  ConfigurationError,
  LaunchTimeoutError,
  ResourceError,
} from "../services/cdp/errors/launch-errors.js";

export interface RetryOptions {
  maxAttempts: number;
  baseDelayMs: number;
  maxDelayMs: number;
  backoffMultiplier: number;
  jitterMs?: number;
}

export interface RetryResult<T> {
  result: T;
  attempt: number;
  totalDuration: number;
}

export class RetryError extends Error {
  public readonly attempts: number;
  public readonly lastError: Error;
  public readonly allErrors: Error[];

  constructor(attempts: number, lastError: Error, allErrors: Error[]) {
    super(`Failed after ${attempts} attempts. Last error: ${lastError.message}`);
    this.name = "RetryError";
    this.attempts = attempts;
    this.lastError = lastError;
    this.allErrors = allErrors;
  }
}

/**
 * Retry utility with exponential backoff and jitter for retryable launch errors
 */
export class RetryManager {
  private logger: FastifyBaseLogger;
  private defaultOptions: RetryOptions = {
    maxAttempts: 3,
    baseDelayMs: 500,
    maxDelayMs: 5000,
    backoffMultiplier: 2,
    jitterMs: 250,
  };

  constructor(logger: FastifyBaseLogger) {
    this.logger = logger;
  }

  /**
   * Execute a function with retry logic for retryable errors
   */
  async executeWithRetry<T>(
    operation: () => Promise<T>,
    operationName: string,
    options: Partial<RetryOptions> = {},
  ): Promise<RetryResult<T>> {
    const opts = { ...this.defaultOptions, ...options };
    const errors: Error[] = [];
    const startTime = Date.now();

    for (let attempt = 1; attempt <= opts.maxAttempts; attempt++) {
      try {
        this.logger.info(
          `[RetryManager] ${operationName} - Attempt ${attempt}/${opts.maxAttempts}`,
        );

        const result = await operation();
        const totalDuration = Date.now() - startTime;

        if (attempt > 1) {
          this.logger.info(
            `[RetryManager] ${operationName} succeeded on attempt ${attempt}/${opts.maxAttempts} after ${totalDuration}ms`,
          );
        }

        return {
          result,
          attempt,
          totalDuration,
        };
      } catch (error) {
        const err = error instanceof Error ? error : new Error(String(error));
        errors.push(err);

        const isRetryable = this.isErrorRetryable(err);
        const isLastAttempt = attempt === opts.maxAttempts;

        this.logger.warn(
          {
            error: err.message,
            isRetryable,
            isLastAttempt,
            errorType: err instanceof BaseLaunchError ? err.type : "unknown",
<<<<<<< HEAD
          } as any,
=======
          },
          `[RetryManager] ${operationName} failed on attempt ${attempt}/${opts.maxAttempts}`,
>>>>>>> 19d59908
        );

        if (!isRetryable || isLastAttempt) {
          if (!isRetryable) {
            this.logger.error(
              `[RetryManager] ${operationName} failed with non-retryable error: ${err.message}`,
            );
            throw err; // Throw original error for non-retryable errors
          } else {
            this.logger.error(
              `[RetryManager] ${operationName} failed after ${opts.maxAttempts} attempts`,
            );
            throw new RetryError(attempt, err, errors);
          }
        }

        // Calculate delay with exponential backoff and jitter
        const baseDelay = opts.baseDelayMs * Math.pow(opts.backoffMultiplier, attempt - 1);
        const jitter = opts.jitterMs ? Math.random() * opts.jitterMs : 0;
        const delay = Math.min(baseDelay + jitter, opts.maxDelayMs);

        this.logger.info(
          `[RetryManager] Waiting ${Math.round(delay)}ms before retry ${attempt + 1}/${
            opts.maxAttempts
          }`,
        );
        await this.sleep(delay);
      }
    }

    // This should never be reached, but TypeScript needs it
    throw new RetryError(opts.maxAttempts, errors[errors.length - 1], errors);
  }

  private isErrorRetryable(error: Error): boolean {
    if (
      error instanceof ConfigurationError ||
      error instanceof ResourceError ||
      error instanceof LaunchTimeoutError
    ) {
      return false;
    }

    if (error instanceof BaseLaunchError) {
      return error.isRetryable;
    }

    // For non-categorized errors, we'll be conservative and not retry.
    return false;
  }

  private sleep(ms: number): Promise<void> {
    return new Promise((resolve) => setTimeout(resolve, ms));
  }

  createRetryWrapper<T extends any[], R>(
    method: (...args: T) => Promise<R>,
    operationName: string,
    options: Partial<RetryOptions> = {},
  ): (...args: T) => Promise<R> {
    return async (...args: T): Promise<R> => {
      const result = await this.executeWithRetry(() => method(...args), operationName, options);
      return result.result;
    };
  }
}<|MERGE_RESOLUTION|>--- conflicted
+++ resolved
@@ -96,12 +96,8 @@
             isRetryable,
             isLastAttempt,
             errorType: err instanceof BaseLaunchError ? err.type : "unknown",
-<<<<<<< HEAD
-          } as any,
-=======
           },
           `[RetryManager] ${operationName} failed on attempt ${attempt}/${opts.maxAttempts}`,
->>>>>>> 19d59908
         );
 
         if (!isRetryable || isLastAttempt) {
