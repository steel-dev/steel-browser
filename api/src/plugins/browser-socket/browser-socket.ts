--- conflicted
+++ resolved
@@ -54,26 +54,16 @@
     if (handler) {
       try {
         await handler.handler(request, socket, head, context);
-<<<<<<< HEAD
-      } catch (err: any) {
-        fastify.log.error(`WebSocket handler error for ${url}:`, err);
-=======
       } catch (err) {
         fastify.log.error({ err }, `WebSocket handler error for ${url}`);
->>>>>>> 19d59908
         socket.destroy();
       }
     } else {
       fastify.log.info("Connecting to CDP...");
       try {
         await fastify.cdpService.proxyWebSocket(request, socket, head);
-<<<<<<< HEAD
-      } catch (err: any) {
-        fastify.log.error("CDP WebSocket error:", err);
-=======
       } catch (err) {
         fastify.log.error({ err }, "CDP WebSocket error");
->>>>>>> 19d59908
         socket.destroy();
       }
     }
