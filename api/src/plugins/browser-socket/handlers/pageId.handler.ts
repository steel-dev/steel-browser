import { IncomingMessage } from "http";
import { Duplex } from "stream";
import { WebSocket } from "ws";
import { WebSocketHandler, WebSocketHandlerContext } from "../../../types/websocket.js";

function handlePageIdWebSocket(context: WebSocketHandlerContext, ws: WebSocket) {
  const { fastify } = context;

  const messageHandler = (payload: { pageId: string }) => {
    if (ws.readyState === WebSocket.OPEN) {
      ws.send(JSON.stringify(payload));
    }
  };

  fastify.cdpService.on("pageId", messageHandler);

<<<<<<< HEAD
  ws.on("error", (err: any) => {
    fastify.log.error("PageId WebSocket error:", err);
=======
  ws.on("error", (err) => {
    fastify.log.error({ err }, "PageId WebSocket error");
>>>>>>> 19d59908
  });

  ws.on("close", () => {
    fastify.log.info("PageId WebSocket connection closed");
    fastify.cdpService.removeListener("pageId", messageHandler);
  });
}

export const pageIdHandler: WebSocketHandler = {
  path: "/v1/sessions/pageId",
  handler: (
    request: IncomingMessage,
    socket: Duplex,
    head: Buffer,
    context: WebSocketHandlerContext,
  ) => {
    context.fastify.log.info("Connecting to pageId...");
    context.wss.handleUpgrade(request, socket, head, (ws) => handlePageIdWebSocket(context, ws));
  },
};<|MERGE_RESOLUTION|>--- conflicted
+++ resolved
@@ -14,13 +14,8 @@
 
   fastify.cdpService.on("pageId", messageHandler);
 
-<<<<<<< HEAD
-  ws.on("error", (err: any) => {
-    fastify.log.error("PageId WebSocket error:", err);
-=======
   ws.on("error", (err) => {
     fastify.log.error({ err }, "PageId WebSocket error");
->>>>>>> 19d59908
   });
 
   ws.on("close", () => {
