import { IncomingMessage } from "http";
import { Duplex } from "stream";
import { WebSocket } from "ws";
import { EmitEvent } from "../../../types/enums.js";
import { WebSocketHandler, WebSocketHandlerContext } from "../../../types/websocket.js";

function handleLogsWebSocket(context: WebSocketHandlerContext, ws: WebSocket) {
  const { fastify } = context;

  const messageHandler = (payload: { pageId: string }) => {
    if (ws.readyState === WebSocket.OPEN) {
      ws.send(JSON.stringify([payload]));
    }
  };

  fastify.cdpService.on(EmitEvent.Log, messageHandler);

<<<<<<< HEAD
  ws.on("error", (err: any) => {
    fastify.log.error("Logs WebSocket error:", err);
=======
  ws.on("error", (err) => {
    fastify.log.error({ err }, "Logs WebSocket error");
>>>>>>> 19d59908
  });

  ws.on("close", () => {
    fastify.log.info("Logs WebSocket connection closed");
    fastify.cdpService.removeListener("log", messageHandler);
  });
}

export const logsHandler: WebSocketHandler = {
  path: "/v1/sessions/logs",
  handler: (
    request: IncomingMessage,
    socket: Duplex,
    head: Buffer,
    context: WebSocketHandlerContext,
  ) => {
    context.fastify.log.info("Connecting to logs...");
    context.wss.handleUpgrade(request, socket, head, (ws) => handleLogsWebSocket(context, ws));
  },
};<|MERGE_RESOLUTION|>--- conflicted
+++ resolved
@@ -14,14 +14,9 @@
   };
 
   fastify.cdpService.on(EmitEvent.Log, messageHandler);
-
-<<<<<<< HEAD
-  ws.on("error", (err: any) => {
-    fastify.log.error("Logs WebSocket error:", err);
-=======
+  
   ws.on("error", (err) => {
     fastify.log.error({ err }, "Logs WebSocket error");
->>>>>>> 19d59908
   });
 
   ws.on("close", () => {
