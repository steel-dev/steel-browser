--- conflicted
+++ resolved
@@ -1,16 +1,8 @@
 import { FastifyPluginAsync } from "fastify";
-<<<<<<< HEAD
-import fp from "fastify-plugin";
-import { CDPService } from "../services/cdp/cdp.service";
-import { FileService } from "../services/file.service";
-
-const browserInstancePlugin: FastifyPluginAsync = async (fastify, _options) => {
-  fastify.log.info("Launching default browser...");
-  const cdpService = new CDPService({}, fastify.log, FileService.getInstance());
-=======
 import { CDPService } from "../services/cdp/cdp.service.js";
 import fp from "fastify-plugin";
 import { BrowserLauncherOptions } from "../types/index.js";
+import { FileService } from "../services/file.service.js";
 
 declare module "fastify" {
   interface FastifyInstance {
@@ -21,16 +13,18 @@
 }
 
 const browserInstancePlugin: FastifyPluginAsync = async (fastify, _options) => {
-  const cdpService = new CDPService({}, fastify.log);
+  const cdpService = new CDPService({}, fastify.log, FileService.getInstance());
 
->>>>>>> 9e0f3975
   fastify.decorate("cdpService", cdpService);
   fastify.decorate("registerCDPLaunchHook", (hook: (config: BrowserLauncherOptions) => Promise<void> | void) => {
     cdpService.registerLaunchHook(hook);
   });
-  fastify.decorate("registerCDPShutdownHook", (hook: (config: BrowserLauncherOptions | null) => Promise<void> | void) => {
-    cdpService.registerShutdownHook(hook);
-  });
+  fastify.decorate(
+    "registerCDPShutdownHook",
+    (hook: (config: BrowserLauncherOptions | null) => Promise<void> | void) => {
+      cdpService.registerShutdownHook(hook);
+    },
+  );
 
   fastify.addHook("onListen", async function () {
     this.log.info("Launching default browser...");
