--- conflicted
+++ resolved
@@ -26,12 +26,10 @@
   },
   "author": "Nasr Mohamed",
   "devDependencies": {
-<<<<<<< HEAD
     "@types/archiver": "^6.0.3",
     "@types/iconv-lite": "^0.0.1",
-=======
->>>>>>> 9e0f3975
     "@types/json-stringify-safe": "^5.0.3",
+    "@types/lodash": "^4.17.17",
     "@types/node": "^22.14.1",
     "@types/ws": "^8.5.14",
     "fastify": "^5.2.1",
@@ -67,6 +65,7 @@
     "jsdom": "^26.0.0",
     "json-stringify-safe": "^5.0.1",
     "level": "^9.0.0",
+    "lodash": "^4.17.21",
     "mime-types": "^2.1.35",
     "pino": "^9.6.0",
     "pino-pretty": "^13.0.0",
